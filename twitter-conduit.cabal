--- conflicted
+++ resolved
@@ -47,13 +47,8 @@
     , monad-logger
     , shakespeare >= 2.0
     , http-types
-<<<<<<< HEAD
     , http-conduit >= 2.0 && < 2.1
-    , http-client-multipart
-=======
-    , http-conduit >= 2.0
     , http-client
->>>>>>> 53790f5c
     , aeson >= 0.7
     , attoparsec >= 0.10
     , attoparsec-conduit >= 1.0
