--- conflicted
+++ resolved
@@ -1,20 +1,28 @@
 name:              twitter-enumerator
-version:           0.0.0
+version:           0.0.1
 license:           BSD3
--- license-file:      LICENSE
+license-file:      LICENSE
 author:            Takahiro HIMURA
-maintainer:        Takahiro HIMURA
+maintainer:        taka@himura.jp
 synopsis:          Twitter API package with enumerator interface and Streaming API support.
 description:       This package uses enumerator package for access Twitter API.
 category:          Web
 stability:         Experimental
 cabal-version:     >= 1.6
 build-type:        Simple
-homepage:
+homepage:          https://github.com/himura/twitter-enumerator
+
+source-repository head
+  type: git
+  location: git://github.com/himura/twitter-enumerator.git
+
+source-repository this
+  type: git
+  location: git://github.com/himura/twitter-enumerator.git
+  tag: 0.0.1
 
 library
-  ghc-options: -Wall -O2
-
+  ghc-options: -Wall
 
   build-depends:
       base >= 4 && < 5
@@ -23,11 +31,7 @@
     , enumerator >= 0.4.8 && < 0.5
     , http-types
     , http-enumerator >= 0.6.6
-<<<<<<< HEAD
     , aeson >= 0.3.2.2
-=======
-    , aeson-native >= 0.3.2.2
->>>>>>> 7fbcd92f
     , attoparsec >= 0.8.6.1
     , attoparsec-enumerator
     , bytestring
