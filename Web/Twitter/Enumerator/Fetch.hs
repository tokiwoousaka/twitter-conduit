--- conflicted
+++ resolved
@@ -191,33 +191,18 @@
 search q = apiWithPages NoAuth iterPageCSearch (endpointSearch ++ "search.json") query 1
   where query = [("q", Just . B8.pack $ q)]
 
-<<<<<<< HEAD
 friendsIds, followersIds :: UserParam -> Enumerator UserId TW a
-friendsIds q = apiCursor (endpoint ++ "friends/ids.json") (mkUserParam q) "ids" (-1)
-followersIds q = apiCursor (endpoint ++ "followers/ids.json") (mkUserParam q) "ids" (-1)
+friendsIds q = apiCursor AuthSupported (endpoint ++ "friends/ids.json") (mkUserParam q) "ids" (-1)
+followersIds q = apiCursor AuthSupported (endpoint ++ "followers/ids.json") (mkUserParam q) "ids" (-1)
 
 usersShow :: UserParam -> TW User
-usersShow q = apiGet (endpoint ++ "users/show.json") (mkUserParam q) EL.head_
+usersShow q = apiGet AuthSupported (endpoint ++ "users/show.json") (mkUserParam q) EL.head_
 
 listsAll :: UserParam -> Enumerator List TW a
-listsAll q = apiCursor (endpoint ++ "lists/all.json") (mkUserParam q) "" (-1)
+listsAll q = apiCursor AuthSupported (endpoint ++ "lists/all.json") (mkUserParam q) "" (-1)
 
 listsMembers :: ListParam -> Enumerator User TW a
-listsMembers q = apiCursor (endpoint ++ "lists/members.json") (mkListParam q) "users" (-1)
-=======
-friendsIds, followersIds :: QueryUser -> Enumerator UserId TW a
-friendsIds q = apiCursor AuthSupported (endpoint ++ "friends/ids.json") (mkQueryUser q) "ids" (-1)
-followersIds q = apiCursor AuthSupported (endpoint ++ "followers/ids.json") (mkQueryUser q) "ids" (-1)
-
-usersShow :: QueryUser -> TW User
-usersShow q = apiGet AuthSupported (endpoint ++ "users/show.json") (mkQueryUser q) EL.head_
-
-listsAll :: QueryUser -> Enumerator List TW a
-listsAll q = apiCursor AuthSupported (endpoint ++ "lists/all.json") (mkQueryUser q) "" (-1)
-
-listsMembers :: QueryList -> Enumerator User TW a
-listsMembers q = apiCursor AuthSupported (endpoint ++ "lists/members.json") (mkQueryList q) "users" (-1)
->>>>>>> 92a58c40
+listsMembers q = apiCursor AuthSupported (endpoint ++ "lists/members.json") (mkListParam q) "users" (-1)
 
 data Cursor a =
   Cursor
