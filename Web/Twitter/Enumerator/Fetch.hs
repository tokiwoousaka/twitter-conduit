{-# LANGUAGE OverloadedStrings #-}

module Web.Twitter.Enumerator.Fetch
       (
       -- * Timelines
       statusesHomeTimeline
       , statusesMentions
       , statusesPublicTimeline
       , statusesRetweetedByMe
       , statusesRetweetedToMe
       , statusesRetweetsOfMe
       , statusesUserTimeline
       , statusesRetweetedToUser
       , statusesRetweetedByUser

       -- * Tweets
       , statusesIdRetweetedBy
       , statusesIdRetweetedByIds
       , statusesRetweetsId
       , statusesShowId

       -- * Search
       , search

       -- * Direct Messages
       -- , directMessages
       -- , directMessagesSent
       -- , directMessagesShowId

       -- * Friends & Followers
       , friendsIds
       , followersIds
       -- , friendshipsExists
       -- , friendshipsIncoming
       -- , friendshipsOutgoing
       -- , friendshipsShow
       -- , friendshipsLookup
       -- , friendshipsNoRetweetIds

       -- * Users
       -- , usersLookup
       -- , usersProfileImageScreenName
       -- , usersSearch
       , usersShow
       -- , usersContributees
       -- , usersContributors

       -- * Suggested Users
       -- , usersSuggestions
       -- , usersSuggestionsSlug
       -- , usersSuggestionsSlugMembers

       -- * Favorites
       -- , favorites

       -- * Lists
       , listsAll
       -- , listsStatuses
       -- , listsMemberships
       -- , listsSubscribers
       -- , listsSubscribersShow
       -- , listsMembersShow
       , listsMembers
       -- , lists
       -- , listsShow
       -- , listsSubscriptions

       -- * StreamingAPI
       , userstream
       , statusesFilter
       )
       where

import Web.Twitter.Enumerator.Types
import Web.Twitter.Enumerator.Monad
import Web.Twitter.Enumerator.Utils
import Web.Twitter.Enumerator.Api

import Data.Aeson hiding (Error)
import qualified Data.Aeson.Types as AE

import qualified Network.HTTP.Types as HT
import Data.Enumerator hiding (map, filter, drop, span, iterate)
import qualified Data.Enumerator.List as EL

import qualified Data.Text as T
import Data.ByteString (ByteString)
import qualified Data.ByteString.Char8 as B8
import Control.Monad.Trans.Class
import Control.Monad.IO.Class (MonadIO (liftIO))
import Control.Applicative

import qualified Data.Map as M

apiGet :: FromJSON a => String -> HT.Query -> Iteratee a IO b -> TW b
apiGet uri query iter = run_ $ api True "GET" uri query (handleParseError iter')
  where iter' = enumJSON =$ EL.map fromJSON' =$ skipNothing =$ iter

statuses :: (FromJSON a, Show a) => String -> HT.Query -> Enumerator a TW b
statuses uri query = apiWithPages True furi query 1
  where furi = endpoint ++ "statuses/" ++ uri

apiWithPages :: (FromJSON a, Show a) => Bool -> String -> HT.Query -> Integer -> Enumerator a TW b
apiWithPages isStatuses uri query initPage =
-- isStatuses = True:  normal GET/statuses APIs with OAuth
-- isStatuses = False: search API
  checkContinue1 go initPage
  where
    go loop page k = do
      let query' = insertQuery "page" (toMaybeByteString page) query
      res <- lift $ run_ $ api isStatuses "GET" uri query' (handleParseError (enumJSON =$ (if isStatuses then iterPageC else iterPageCSearch)))
      case res of
        Just [] -> k EOF
        Just xs -> k (Chunks xs) >>== loop (page + 1)
        Nothing -> k EOF

iterPageC :: (Monad m, FromJSON a) => Iteratee Value m (Maybe [a])
iterPageC = do
  ret <- EL.head
  case ret of
    Just v -> return . fromJSON' $ v
    Nothing -> return Nothing

iterPageCSearch :: (Monad m, FromJSON a) => Iteratee Value m (Maybe [a])
iterPageCSearch = do
  ret <- EL.head
  case ret of
    Just v -> return . fromJSONSearch' $ v
    Nothing -> return Nothing

insertQuery :: ByteString -> Maybe ByteString -> HT.Query -> HT.Query
insertQuery key value = mk
  where mk = M.toList . M.insert key value . M.fromList

statusesHomeTimeline :: HT.Query -> Enumerator Status TW a
statusesHomeTimeline = statuses "home_timeline.json"

statusesMentions :: HT.Query -> Enumerator Status TW a
statusesMentions = statuses "mentions.json"

statusesPublicTimeline :: HT.Query -> Enumerator Status TW a
statusesPublicTimeline = statuses "public_timeline.json"

statusesRetweetedByMe :: HT.Query -> Enumerator Status TW a
statusesRetweetedByMe = statuses "retweeted_by_me.json"

statusesRetweetedToMe :: HT.Query -> Enumerator Status TW a
statusesRetweetedToMe = statuses "retweeted_to_me.json"

statusesRetweetsOfMe :: HT.Query -> Enumerator Status TW a
statusesRetweetsOfMe = statuses "retweeted_of_me.json"

statusesUserTimeline :: HT.Query -> Enumerator Status TW a
statusesUserTimeline = statuses "user_timeline.json"

statusesRetweetedToUser :: HT.Query -> Enumerator Status TW a
statusesRetweetedToUser = statuses "retweeted_to_user.json"

statusesRetweetedByUser :: HT.Query -> Enumerator Status TW a
statusesRetweetedByUser = statuses "retweeted_by_user.json"

statusesIdRetweetedBy :: StatusId -> HT.Query -> Enumerator User TW a
statusesIdRetweetedBy status_id = statuses (show status_id ++ "/retweeted_by.json")

statusesIdRetweetedByIds :: StatusId -> HT.Query -> Enumerator UserId TW a
statusesIdRetweetedByIds status_id = statuses (show status_id ++ "/retweeted_by/ids.json")

statusesRetweetsId :: StatusId -> HT.Query -> TW [RetweetedStatus]
statusesRetweetsId status_id query = apiGet uri query EL.head_
  where uri = endpoint ++ "statuses/retweets/" ++ show status_id ++ ".json"

statusesShowId :: StatusId -> HT.Query -> TW Status
statusesShowId status_id query = apiGet (endpoint ++ "statuses/show/" ++ show status_id ++ ".json") query EL.head_

<<<<<<< HEAD
=======
search :: String -> Enumerator SearchStatus TW a
search q = apiWithPages False (endpointSearch ++ "search.json") query 1
  where query = [("q", Just . B8.pack $ q)]

mkQueryUser :: QueryUser -> HT.Query
mkQueryUser (QUserId uid) =  [("user_id", toMaybeByteString uid)]
mkQueryUser (QScreenName sn) = [("screen_name", Just . B8.pack $ sn)]

mkQueryList :: QueryList -> HT.Query
mkQueryList (QListId lid) =  [("list_id", toMaybeByteString lid)]
mkQueryList (QListName listname) =
  [("slug", Just . B8.pack $ lstName),
   ("owner_screen_name", Just . B8.pack $ screenName)]
  where
    (screenName, ln) = span (/= '/') listname
    lstName = drop 1 ln

>>>>>>> ca8c3f12
friendsIds, followersIds :: QueryUser -> Enumerator UserId TW a
friendsIds q = apiCursor (endpoint ++ "friends/ids.json") (mkQueryUser q) "ids" (-1)
followersIds q = apiCursor (endpoint ++ "followers/ids.json") (mkQueryUser q) "ids" (-1)

usersShow :: QueryUser -> TW User
usersShow q = apiGet (endpoint ++ "users/show.json") (mkQueryUser q) EL.head_

listsAll :: QueryUser -> Enumerator List TW a
listsAll q = apiCursor (endpoint ++ "lists/all.json") (mkQueryUser q) "" (-1)

listsMembers :: QueryList -> Enumerator User TW a
listsMembers q = apiCursor (endpoint ++ "lists/members.json") (mkQueryList q) "users" (-1)

data Cursor a =
  Cursor
  { cursorCurrent :: [a]
  , cursorPrev :: Maybe Integer
  , cursorNext :: Maybe Integer
  } deriving (Show, Eq)

iterCursor' :: (Monad m, FromJSON a) => T.Text -> Iteratee Value m (Maybe (Cursor a))
iterCursor' key = do
  ret <- EL.head
  case ret of
    Just v -> return . AE.parseMaybe (parseCursor key) $ v
    Nothing -> return Nothing

iterCursor :: (Monad m, FromJSON a) => T.Text -> Iteratee ByteString m (Maybe (Cursor a))
iterCursor key = enumLine =$ handleParseError (enumJSON =$ iterCursor' key)

parseCursor :: FromJSON a => T.Text -> Value -> AE.Parser (Cursor a)
parseCursor key (Object o) =
  checkError o
  <|>
  Cursor <$> o .: key <*> o .:? "previous_cursor" <*> o .:? "next_cursor"
parseCursor _ v@(Array _) = return $ Cursor (maybe [] id $ fromJSON' v) Nothing Nothing
parseCursor _ o = fail $ "Error at parseCursor: unknown object " ++ show o

apiCursor
  :: (FromJSON a, Show a) =>
     String
     -> HT.Query
     -> T.Text
     -> Integer
     -> Enumerator a TW b
apiCursor uri query cursorKey initCur =
  checkContinue1 go initCur
  where
    go loop cursor k = do
      let query' = insertQuery "cursor" (toMaybeByteString cursor) query
      res <- lift $ run_ $ api True "GET" uri query' (iterCursor cursorKey)
      case res of
        Just r -> do
          let nextCur = cursorNext r
              chunks = Chunks . cursorCurrent $ r
          case nextCur of
            -- TODO: clean up
            Just 0  -> k chunks
            Just nc -> k chunks >>== loop nc
            Nothing -> k chunks
        Nothing -> k EOF

{-# SPECIALIZE apiIter ::  Iteratee StreamingAPI IO b -> Iteratee ByteString IO b #-}
apiIter :: (FromJSON a, Monad m) => Iteratee a m b -> Iteratee ByteString m b
apiIter iter = enumLine =$ handleParseError (enumJSON =$ EL.map fromJSON' =$ skipNothing =$ iter)

userstream :: Iteratee StreamingAPI IO a -> Iteratee ByteString TW a
userstream = api True "GET" "https://userstream.twitter.com/2/user.json" [] . apiIter

statusesFilter :: HT.Query -> Iteratee StreamingAPI IO a -> Iteratee ByteString TW a
<<<<<<< HEAD
statusesFilter query = api "GET" "https://stream.twitter.com/1/statuses/filter.json" query . apiIter
=======
statusesFilter query = api True "GET" "https://stream.twitter.com/1/statuses/filter.json" query . apiIter

toMaybeByteString :: Show a => a -> Maybe ByteString
toMaybeByteString = Just . B8.pack . show
>>>>>>> ca8c3f12
<|MERGE_RESOLUTION|>--- conflicted
+++ resolved
@@ -2,8 +2,10 @@
 
 module Web.Twitter.Enumerator.Fetch
        (
+         QueryUser (..)
+       , QueryList (..)
        -- * Timelines
-       statusesHomeTimeline
+       , statusesHomeTimeline
        , statusesMentions
        , statusesPublicTimeline
        , statusesRetweetedByMe
@@ -87,7 +89,6 @@
 import Data.ByteString (ByteString)
 import qualified Data.ByteString.Char8 as B8
 import Control.Monad.Trans.Class
-import Control.Monad.IO.Class (MonadIO (liftIO))
 import Control.Applicative
 
 import qualified Data.Map as M
@@ -172,26 +173,10 @@
 statusesShowId :: StatusId -> HT.Query -> TW Status
 statusesShowId status_id query = apiGet (endpoint ++ "statuses/show/" ++ show status_id ++ ".json") query EL.head_
 
-<<<<<<< HEAD
-=======
 search :: String -> Enumerator SearchStatus TW a
 search q = apiWithPages False (endpointSearch ++ "search.json") query 1
   where query = [("q", Just . B8.pack $ q)]
 
-mkQueryUser :: QueryUser -> HT.Query
-mkQueryUser (QUserId uid) =  [("user_id", toMaybeByteString uid)]
-mkQueryUser (QScreenName sn) = [("screen_name", Just . B8.pack $ sn)]
-
-mkQueryList :: QueryList -> HT.Query
-mkQueryList (QListId lid) =  [("list_id", toMaybeByteString lid)]
-mkQueryList (QListName listname) =
-  [("slug", Just . B8.pack $ lstName),
-   ("owner_screen_name", Just . B8.pack $ screenName)]
-  where
-    (screenName, ln) = span (/= '/') listname
-    lstName = drop 1 ln
-
->>>>>>> ca8c3f12
 friendsIds, followersIds :: QueryUser -> Enumerator UserId TW a
 friendsIds q = apiCursor (endpoint ++ "friends/ids.json") (mkQueryUser q) "ids" (-1)
 followersIds q = apiCursor (endpoint ++ "followers/ids.json") (mkQueryUser q) "ids" (-1)
@@ -262,11 +247,4 @@
 userstream = api True "GET" "https://userstream.twitter.com/2/user.json" [] . apiIter
 
 statusesFilter :: HT.Query -> Iteratee StreamingAPI IO a -> Iteratee ByteString TW a
-<<<<<<< HEAD
-statusesFilter query = api "GET" "https://stream.twitter.com/1/statuses/filter.json" query . apiIter
-=======
-statusesFilter query = api True "GET" "https://stream.twitter.com/1/statuses/filter.json" query . apiIter
-
-toMaybeByteString :: Show a => a -> Maybe ByteString
-toMaybeByteString = Just . B8.pack . show
->>>>>>> ca8c3f12
+statusesFilter query = api True "GET" "https://stream.twitter.com/1/statuses/filter.json" query . apiIter