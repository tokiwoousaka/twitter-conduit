{-# LANGUAGE OverloadedStrings #-}

module Web.Twitter.Enumerator.Api
       ( api
       , endpoint
       , endpointSearch
       , UserParam(..)
       , ListParam(..)
       , mkUserParam
       , mkListParam
       ) where

import Web.Twitter.Enumerator.Types
import Web.Twitter.Enumerator.Monad
import Web.Twitter.Enumerator.Utils

import Network.HTTP.Enumerator
import qualified Network.HTTP.Types as HT
import Data.Enumerator (Iteratee, throwError, liftTrans)

import Data.ByteString (ByteString)
import qualified Data.ByteString.Char8 as B8

import Control.Monad.Trans.Reader
import Control.Monad.Trans.Class
import Control.Monad.IO.Class (MonadIO (liftIO))

endpoint :: String
endpoint = "https://api.twitter.com/1/"

endpointSearch :: String
endpointSearch = "http://search.twitter.com/"

api :: RequireAuth -- ^ OAuth required?
    -> ByteString -- ^ HTTP request method (GET or POST)
    -> String -- ^ API Resource URL
    -> HT.Query -- ^ Query
    -> Iteratee ByteString IO a
    -> Iteratee ByteString TW a
api authp m url query iter = do
  req <- lift $ apiRequest authp m url query
  httpMgr req (handleError iter)
  where
    handleError iter' st@(HT.Status sc _) _ =
      if 200 <= sc && sc < 300
      then iter'
      else throwError $ HTTPStatusCodeException st

httpMgr :: Request IO
        -> (HT.Status
            -> HT.ResponseHeaders
            -> Iteratee ByteString IO a)
        -> Iteratee ByteString TW a
httpMgr req iterf = do
  mgr <- lift getManager
  liftTrans $ http req iterf mgr

<<<<<<< HEAD
apiRequest :: Bool -> ByteString -> String -> HT.Query -> TW (Request IO)
apiRequest toOAuth m uri query = do
  p <- getProxy
=======
apiRequest :: RequireAuth -> ByteString -> String -> HT.Query -> TW (Request IO)
apiRequest authp m uri query = do
  p <- asks twProxy
>>>>>>> 92a58c40
  req <- liftIO $ parseUrl uri >>= \r ->
    return $ r { method = m, queryString = query, proxy = p }
  signOAuthTW authp req

data UserParam = UserIdParam UserId | ScreenNameParam String
               deriving (Show, Eq)
data ListParam = ListIdParam Integer | ListNameParam String
               deriving (Show, Eq)

mkUserParam :: UserParam -> HT.Query
mkUserParam (UserIdParam uid) =  [("user_id", toMaybeByteString uid)]
mkUserParam (ScreenNameParam sn) = [("screen_name", Just . B8.pack $ sn)]

mkListParam :: ListParam -> HT.Query
mkListParam (ListIdParam lid) =  [("list_id", toMaybeByteString lid)]
mkListParam (ListNameParam listname) =
  [("slug", Just . B8.pack $ lstName),
   ("owner_screen_name", Just . B8.pack $ screenName)]
  where
    (screenName, ln) = span (/= '/') listname
    lstName = drop 1 ln<|MERGE_RESOLUTION|>--- conflicted
+++ resolved
@@ -55,15 +55,9 @@
   mgr <- lift getManager
   liftTrans $ http req iterf mgr
 
-<<<<<<< HEAD
-apiRequest :: Bool -> ByteString -> String -> HT.Query -> TW (Request IO)
-apiRequest toOAuth m uri query = do
-  p <- getProxy
-=======
 apiRequest :: RequireAuth -> ByteString -> String -> HT.Query -> TW (Request IO)
 apiRequest authp m uri query = do
   p <- asks twProxy
->>>>>>> 92a58c40
   req <- liftIO $ parseUrl uri >>= \r ->
     return $ r { method = m, queryString = query, proxy = p }
   signOAuthTW authp req
