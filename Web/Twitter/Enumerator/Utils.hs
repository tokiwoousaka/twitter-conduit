--- conflicted
+++ resolved
@@ -6,12 +6,9 @@
        , skipNothing
        , debugEE
        , fromJSON'
-<<<<<<< HEAD
+       , fromJSONSearch'
        , toMaybeByteString
        , handleParseError
-=======
-       , fromJSONSearch'
->>>>>>> ca8c3f12
        )
        where
 
